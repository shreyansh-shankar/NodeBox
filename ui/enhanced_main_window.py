"""
Optimized Enhanced Main Window - Minimalist and efficient
"""
import json

from PyQt6.QtCore import Qt
from PyQt6.QtGui import QAction, QFont
from PyQt6.QtWidgets import (
    QHBoxLayout,
    QLabel,
    QListWidget,
    QListWidgetItem,
    QMenuBar,
    QMessageBox,
    QPushButton,
    QStatusBar,
    QTabWidget,
    QVBoxLayout,
    QWidget,
)

from browsemodels_manager.browsemodel_window import BrowseModelsWindow

# Import optimized features
from ui.newautomation_window import NewAutomationWindow
from ui.placeholder_widget import PlaceholderWidget
from utils.paths import AUTOMATIONS_DIR
from utils.screen_manager import ScreenManager

class EnhancedMainWindow(QWidget):
    # --- Centered tab labels ---
    TAB_HOME = "Home"
    TAB_TEMPLATES = "Templates"
    TAB_SCHEDULER = "Scheduler"
    TAB_DEBUG = "Debug"
    TAB_PERFORMANCE = "Performance"
    TAB_EXPORT_IMPORT = "Export/Import"

    def __init__(self):
        super().__init__()
        self.setWindowTitle("NodeBox")

        # Use dynamic window sizing based on screen resolution
        x, y, width, height = ScreenManager.get_main_window_geometry()
        self.setGeometry(x, y, width, height)

        # Initialize feature widgets lazily
        self._feature_widgets = {}
        self._loaded_tabs = set()
        self.init_ui()
        self.setup_connections()
        self.setup_lazy_loading()

    def init_ui(self):
        # Main layout
        main_layout = QVBoxLayout()
        self.setLayout(main_layout)

        # Menu bar
        self.create_menu_bar()
        main_layout.addWidget(self.menu_bar)

        # Main content area with tabs
        self.tab_widget = QTabWidget()
        main_layout.addWidget(self.tab_widget)
        self.tab_widget.setMovable(True)

        # Home tab
        self.create_home_tab()

        # Node Templates tab
        self.create_templates_tab()

        # Scheduler tab
        self.create_scheduler_tab()

        # Debug Console tab
        self.create_debug_tab()

        # Performance Monitor tab
        self.create_performance_tab()

        # Export/Import tab
        self.create_export_import_tab()

        # Status bar
        self.status_bar = QStatusBar()
        self.status_bar.showMessage("Ready")
        main_layout.addWidget(self.status_bar)

    def create_menu_bar(self):
        """Create menu bar with enhanced options"""
        self.menu_bar = QMenuBar()

        # File menu
        file_menu = self.menu_bar.addMenu("File")

        new_action = QAction("New Automation", self)
        new_action.triggered.connect(self.create_new_automation)
        file_menu.addAction(new_action)

        file_menu.addSeparator()

        import_action = QAction("Import Workflows", self)
        import_action.triggered.connect(self.show_import_dialog)
        file_menu.addAction(import_action)

        export_action = QAction("Export Workflows", self)
        export_action.triggered.connect(self.show_export_dialog)
        file_menu.addAction(export_action)

        file_menu.addSeparator()

        exit_action = QAction("Exit", self)
        exit_action.triggered.connect(self.close)
        file_menu.addAction(exit_action)

        # Tools menu
        tools_menu = self.menu_bar.addMenu("Tools")

        templates_action = QAction("Node Templates", self)
        templates_action.triggered.connect(lambda: self.switch_to_tab(self.TAB_TEMPLATES))
        tools_menu.addAction(templates_action)

        scheduler_action = QAction("Workflow Scheduler", self)
        scheduler_action.triggered.connect(lambda: self.switch_to_tab(self.TAB_SCHEDULER))
        tools_menu.addAction(scheduler_action)

        debug_action = QAction("Debug Console", self)
        debug_action.triggered.connect(lambda: self.switch_to_tab(self.TAB_DEBUG))
        tools_menu.addAction(debug_action)

        performance_action = QAction("Performance Monitor", self)
        performance_action.triggered.connect(lambda: self.switch_to_tab(self.TAB_PERFORMANCE))
        tools_menu.addAction(performance_action)

        # Help menu
        help_menu = self.menu_bar.addMenu("Help")

        about_action = QAction("About NodeBox", self)
        about_action.triggered.connect(self.show_about)
        help_menu.addAction(about_action)

    def create_home_tab(self):
        """Create the home tab with automation list"""
        home_widget = QWidget()
        layout = QVBoxLayout()

        # Title
        title = QLabel("NodeBox - Enhanced Automation Studio")
        title.setFont(QFont("Poppins", 24, QFont.Weight.Bold))
        title.setAlignment(Qt.AlignmentFlag.AlignCenter)
        layout.addWidget(title)

        subtitle = QLabel("Visual automation platform with advanced features")
        subtitle.setFont(QFont("Poppins", 12))
        subtitle.setAlignment(Qt.AlignmentFlag.AlignCenter)
        subtitle.setStyleSheet("color: #888;")
        layout.addWidget(subtitle)

        # Quick actions
        actions_layout = QHBoxLayout()

        create_button = QPushButton("Create New Automation")
        create_button.setStyleSheet(
            """
        QPushButton {
            font-family: 'Poppins';
            padding: 12px 20px;
            font-size: 16px;
            background-color: #007acc;
            color: white;
            border: none;
            border-radius: 8px;
        }
        QPushButton:hover {
            background-color: #005a9e;
        }
        """
        )
        create_button.clicked.connect(self.create_new_automation)
        actions_layout.addWidget(create_button)

        browse_button = QPushButton("Browse Models")
        browse_button.setStyleSheet(
            """
        QPushButton {
            font-family: 'Poppins';
            padding: 12px 20px;
            font-size: 16px;
            background-color: #28a745;
            color: white;
            border: none;
            border-radius: 8px;
        }
        QPushButton:hover {
            background-color: #1e7e34;
        }
        """
        )
        browse_button.clicked.connect(self.open_browse_models_window)
        actions_layout.addWidget(browse_button)

        layout.addLayout(actions_layout)

        # Automation list
        layout.addWidget(QLabel("Your Automations:"))
        self.automation_list = QListWidget()
        self.automation_list.setStyleSheet(
            """
            QListWidget {
                border: 1px solid #444;
                border-radius: 8px;
                padding: 8px;
                background-color: #2a2a2a;
            }
            QListWidget::item {
                padding: 8px;
                border-bottom: 1px solid #444;
            }
            QListWidget::item:selected {
                background-color: #007acc;
            }
        """
        )
        layout.addWidget(self.automation_list)

        # Load automations
        self.load_automations()

        home_widget.setLayout(layout)
        self.tab_widget.addTab(home_widget, self.TAB_HOME)

    def create_templates_tab(self):
        """Create node templates tab - lazy loaded"""
        placeholder = PlaceholderWidget("Node Templates")
        self.tab_widget.addTab(placeholder, self.TAB_TEMPLATES)

    def create_scheduler_tab(self):
        """Create workflow scheduler tab - lazy loaded"""
        placeholder = PlaceholderWidget("Workflow Scheduler")
        self.tab_widget.addTab(placeholder, self.TAB_SCHEDULER)

    def create_debug_tab(self):
        """Create debug console tab - lazy loaded"""
        placeholder = PlaceholderWidget("Debug Console")
        self.tab_widget.addTab(placeholder, self.TAB_DEBUG)

    def create_performance_tab(self):
        """Create performance monitor tab - lazy loaded"""
        placeholder = PlaceholderWidget("Performance Monitor")
        self.tab_widget.addTab(placeholder, self.TAB_PERFORMANCE)

    def create_export_import_tab(self):
        """Create export/import tab - lazy loaded"""
        placeholder = PlaceholderWidget("Export/Import Manager")
        self.tab_widget.addTab(placeholder, self.TAB_EXPORT_IMPORT)

    def setup_connections(self):
        """Setup signal connections"""
        self.automation_list.itemDoubleClicked.connect(self.edit_automation)

    def setup_lazy_loading(self):
        """Setup lazy loading for tabs"""
        self.tab_widget.currentChanged.connect(self._on_tab_changed)

    def find_tab_index_by_text(self, text: str) -> int:
        """Returns the index of the tab whose label is `text` or -1 if not found."""
        for i in range(self.tab_widget.count()):
            if self.tab_widget.tabText(i) == text:
                return i
        return -1

    def switch_to_tab(self, text: str):
        """Select the tab by label safely."""
        idx = self.find_tab_index_by_text(text)
        if idx != -1:
            self.tab_widget.setCurrentIndex(idx)
        else:
            self.status_bar.showMessage(f"Tab '{text}' não encontrada")

    def _on_tab_changed(self, index):
        """Handle tab change for lazy loading"""
        if index < 0:
            return

        # Skip if this tab has already been loaded
        if index in self._loaded_tabs:
            return

        # Get the tab text to determine which feature to load
        tab_text = self.tab_widget.tabText(index)

        if tab_text == self.TAB_TEMPLATES:
            self._load_templates_tab(index)
        elif tab_text == self.TAB_SCHEDULER:
            self._load_scheduler_tab(index)
        elif tab_text == self.TAB_DEBUG:
            self._load_debug_tab(index)
        elif tab_text == self.TAB_PERFORMANCE:
            self._load_performance_tab(index)
        elif tab_text == self.TAB_EXPORT_IMPORT:
            self._load_export_import_tab(index)

        # Mark this tab as loaded
        self._loaded_tabs.add(index)

    def _load_templates_tab(self, index):
        """Load the actual templates widget"""
        from features.node_templates import NodeTemplateWidget

        try:
            self.tab_widget.currentChanged.disconnect(self._on_tab_changed)
        except TypeError:
            pass

        widget = NodeTemplateWidget()
        self._feature_widgets["templates"] = widget
        self.tab_widget.removeTab(index)
        self.tab_widget.insertTab(index, widget, self.TAB_TEMPLATES)
        self.tab_widget.setCurrentIndex(index)

        self.tab_widget.currentChanged.connect(self._on_tab_changed)

    def _load_scheduler_tab(self, index):
        """Load the actual scheduler widget"""
        from features.workflow_scheduler import WorkflowScheduler

        try:
            self.tab_widget.currentChanged.disconnect(self._on_tab_changed)
        except TypeError:
            pass

        widget = WorkflowScheduler()
        widget.schedule_triggered.connect(self.run_scheduled_automation)
        self._feature_widgets["scheduler"] = widget
        self.tab_widget.removeTab(index)
        self.tab_widget.insertTab(index, widget, self.TAB_SCHEDULER)
        self.tab_widget.setCurrentIndex(index)

        self.tab_widget.currentChanged.connect(self._on_tab_changed)

    def _load_debug_tab(self, index):
        """Load the actual debug console widget"""
        from features.debug_console import DebugConsole

        try:
            self.tab_widget.currentChanged.disconnect(self._on_tab_changed)
        except TypeError:
            pass

        widget = DebugConsole()
        self._feature_widgets["debug"] = widget
        self.tab_widget.removeTab(index)
        self.tab_widget.insertTab(index, widget, self.TAB_DEBUG)
        self.tab_widget.setCurrentIndex(index)

        self.tab_widget.currentChanged.connect(self._on_tab_changed)

    def _load_performance_tab(self, index):
        """Load the actual performance monitor widget"""
        try:
            from features.performance_monitor import PerformanceMonitor
            try:
                self.tab_widget.currentChanged.disconnect(self._on_tab_changed)
            except TypeError:
                pass

            # Tenta criar o widget e captura qualquer erro
            try:
                widget = PerformanceMonitor()
            except Exception as e:
                QMessageBox.critical(
                    self,
                    "Erro ao carregar Performance Monitor",
                    f"Erro ao criar PerformanceMonitor:\n{e}"
                )
                # Marca como carregado para evitar loop infinito de erro
                self._loaded_tabs.add(index)
                return

            self._feature_widgets["performance"] = widget
            self.tab_widget.removeTab(index)
            self.tab_widget.insertTab(index, widget, self.TAB_PERFORMANCE)
            self.tab_widget.setCurrentIndex(index)

            self.tab_widget.currentChanged.connect(self._on_tab_changed)
        except Exception as e:
            QMessageBox.critical(
                self,
                "Erro inesperado",
                f"Erro inesperado ao carregar a aba Performance:\n{e}"
            )
            self._loaded_tabs.add(index)

    def _load_export_import_tab(self, index):
        """Load the actual export/import widget"""
        from features.export_import import ExportImportManager

        try:
            self.tab_widget.currentChanged.disconnect(self._on_tab_changed)
        except TypeError:
            pass

        widget = ExportImportManager()
        self._feature_widgets["export_import"] = widget
        self.tab_widget.removeTab(index)
        self.tab_widget.insertTab(index, widget, self.TAB_EXPORT_IMPORT)
        self.tab_widget.setCurrentIndex(index)

        self.tab_widget.currentChanged.connect(self._on_tab_changed)

    def load_automations(self):
        """Load available automations"""
        self.automation_list.clear()

        automations = self.fetch_automations()

        if not automations:
            item = QListWidgetItem(
                "No automations found. Create your first automation!"
            )
            item.setFlags(Qt.ItemFlag.NoItemFlags)  # Make it non-selectable
            self.automation_list.addItem(item)
            return

        for name in automations:
            item = QListWidgetItem(name)
            self.automation_list.addItem(item)

    def fetch_automations(self):
        """Optimized automation fetching"""
        if not AUTOMATIONS_DIR.exists():
            return []

        automations = []
        for file_path in AUTOMATIONS_DIR.glob("*.json"):
            try:
                with open(file_path, "r") as f:
                    data = json.load(f)
                    automations.append(data.get("name", file_path.stem))
            except (json.JSONDecodeError, IOError):
                continue  # Skip invalid files silently

        return automations

    def create_new_automation(self):
        """Create a new automation"""
        self.new_automation_window = NewAutomationWindow(main_window=self)
        self.new_automation_window.show()

    def on_editor_closed(self):
        print("✅ Editor closed → main window should reappear")
        self.show()

<<<<<<< HEAD
=======

>>>>>>> 7f869b03
    def edit_automation(self, item):
        """Edit selected automation"""
        automation_name = item.text()
        if automation_name == "No automations found. Create your first automation!":
            return

        from automation_manager.node_editor_window import NodeEditorWindow

        editor = NodeEditorWindow(automation_name)
        editor.setAttribute(Qt.WidgetAttribute.WA_DeleteOnClose, True)

        editor.closed.connect(self.on_editor_closed)

        editor.show()
        self.hide()

        self.editor_window = editor

<<<<<<< HEAD
=======


>>>>>>> 7f869b03
    def open_browse_models_window(self):
        """Open browse models window"""
        self.browse_window = BrowseModelsWindow()
        self.browse_window.show()

    def run_scheduled_automation(self, automation_name):
        """Run a scheduled automation"""
        self.status_bar.showMessage(f"Running scheduled automation: {automation_name}")
        print(f"Running scheduled automation: {automation_name}")

    def show_import_dialog(self):
        """Show import dialog"""
        self.switch_to_tab(self.TAB_EXPORT_IMPORT)

    def show_export_dialog(self):
        """Show export dialog"""
        self.switch_to_tab(self.TAB_EXPORT_IMPORT)

    def show_about(self):
        """Show about dialog"""
        QMessageBox.about(
            self,
            "About NodeBox Enhanced",
            "NodeBox Enhanced v2.0\n\n"
            "A powerful visual automation platform with:\n"
            "• Node Templates\n"
            "• Workflow Scheduler\n"
            "• Debug Console\n"
            "• Performance Monitor\n"
            "• Export/Import System\n\n"
            "Built with Python and PyQt6",
        )


    def closeEvent(self, event):
        """Optimized window close event"""
        if "performance" in self._feature_widgets:
            performance_widget = self._feature_widgets["performance"]
            if hasattr(performance_widget, "stop_monitoring"):
                performance_widget.stop_monitoring()

        for widget in self._feature_widgets.values():
            if hasattr(widget, "cleanup"):
                widget.cleanup()

        super().closeEvent(event)<|MERGE_RESOLUTION|>--- conflicted
+++ resolved
@@ -453,10 +453,7 @@
         print("✅ Editor closed → main window should reappear")
         self.show()
 
-<<<<<<< HEAD
-=======
-
->>>>>>> 7f869b03
+
     def edit_automation(self, item):
         """Edit selected automation"""
         automation_name = item.text()
@@ -475,11 +472,8 @@
 
         self.editor_window = editor
 
-<<<<<<< HEAD
-=======
-
-
->>>>>>> 7f869b03
+
+
     def open_browse_models_window(self):
         """Open browse models window"""
         self.browse_window = BrowseModelsWindow()
