--- conflicted
+++ resolved
@@ -20,25 +20,13 @@
 )
 
 from browsemodels_manager.browsemodel_window import BrowseModelsWindow
-<<<<<<< HEAD
+
+# Import optimized features
 from ui.newautomation_window import NewAutomationWindow
 from ui.placeholder_widget import PlaceholderWidget
 from utils.paths import AUTOMATIONS_DIR
 from utils.screen_manager import ScreenManager
 
-=======
-from features.debug_console import DebugConsole
-from features.export_import import ExportImportManager
-
-# Import optimized features
-from features.node_templates import NodeTemplateWidget
-from features.performance_monitor import PerformanceMonitor
-from features.workflow_scheduler import WorkflowScheduler
-from ui.newautomation_window import NewAutomationWindow
-from utils.paths import AUTOMATIONS_DIR
-from utils.screen_manager import ScreenManager
-
->>>>>>> e4de2fd6
 
 class EnhancedMainWindow(QWidget):
     def __init__(self):
@@ -51,10 +39,7 @@
 
         # Initialize feature widgets lazily
         self._feature_widgets = {}
-<<<<<<< HEAD
         self._loaded_tabs = set()  # Track which tabs have been loaded
-=======
->>>>>>> e4de2fd6
 
         self.init_ui()
         self.setup_connections()
@@ -241,7 +226,6 @@
 
     def create_templates_tab(self):
         """Create node templates tab - lazy loaded"""
-<<<<<<< HEAD
         placeholder = PlaceholderWidget("Node Templates")
         self.tab_widget.addTab(placeholder, "Templates")
 
@@ -264,38 +248,6 @@
         """Create export/import tab - lazy loaded"""
         placeholder = PlaceholderWidget("Export/Import Manager")
         self.tab_widget.addTab(placeholder, "Export/Import")
-=======
-        if "templates" not in self._feature_widgets:
-            self._feature_widgets["templates"] = NodeTemplateWidget()
-        self.tab_widget.addTab(self._feature_widgets["templates"], "Templates")
-
-    def create_scheduler_tab(self):
-        """Create workflow scheduler tab - lazy loaded"""
-        if "scheduler" not in self._feature_widgets:
-            self._feature_widgets["scheduler"] = WorkflowScheduler()
-            self._feature_widgets["scheduler"].schedule_triggered.connect(
-                self.run_scheduled_automation
-            )
-        self.tab_widget.addTab(self._feature_widgets["scheduler"], "Scheduler")
-
-    def create_debug_tab(self):
-        """Create debug console tab - lazy loaded"""
-        if "debug" not in self._feature_widgets:
-            self._feature_widgets["debug"] = DebugConsole()
-        self.tab_widget.addTab(self._feature_widgets["debug"], "Debug")
-
-    def create_performance_tab(self):
-        """Create performance monitor tab - lazy loaded"""
-        if "performance" not in self._feature_widgets:
-            self._feature_widgets["performance"] = PerformanceMonitor()
-        self.tab_widget.addTab(self._feature_widgets["performance"], "Performance")
-
-    def create_export_import_tab(self):
-        """Create export/import tab - lazy loaded"""
-        if "export_import" not in self._feature_widgets:
-            self._feature_widgets["export_import"] = ExportImportManager()
-        self.tab_widget.addTab(self._feature_widgets["export_import"], "Export/Import")
->>>>>>> e4de2fd6
 
     def setup_connections(self):
         """Setup signal connections"""
