--- conflicted
+++ resolved
@@ -22,15 +22,7 @@
     QTabWidget,
     QVBoxLayout,
     QWidget,
-<<<<<<< HEAD
-    QSizePolicy,
-    
 )
-from PyQt6.QtGui import QDesktopServices
-from PyQt6.QtCore import QUrl
-=======
-)
->>>>>>> 0501b8bb
 
 from browsemodels_manager.browsemodel_window import BrowseModelsWindow
 from ui.newautomation_window import NewAutomationWindow
