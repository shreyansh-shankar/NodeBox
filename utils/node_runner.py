--- conflicted
+++ resolved
@@ -6,20 +6,10 @@
 import threading
 import traceback
 from collections import defaultdict, deque
+from time import perf_counter
 from contextlib import suppress
-from time import perf_counter
-<<<<<<< HEAD
-from PyQt6.QtCore import Qt
-from PyQt6.QtWidgets import QApplication
-import tempfile
-import subprocess
-import sys
-import os
-import json
-import traceback
-=======
-
-from PyQt6.QtCore import QObject, Qt, QThread, QTimer, pyqtSignal
+
+from PyQt6.QtCore import Qt, QObject, QThread, QTimer, pyqtSignal
 from PyQt6.QtWidgets import QApplication
 
 
@@ -28,12 +18,9 @@
     execution_completed = pyqtSignal(dict)  # result dict
     execution_error = pyqtSignal(str)  # error message
 
->>>>>>> 2f8e93ba
 
 NODE_TIMEOUT_SECONDS = 30
 
-<<<<<<< HEAD
-=======
 
 class NodeExecutionWorker(QObject):
     """Worker class for executing nodes in a separate thread"""
@@ -55,7 +42,6 @@
             self.execution_error.emit(self.node, str(e))
 
 
->>>>>>> 2f8e93ba
 def _run_node_code_subprocess(node_code: str, inputs: dict, timeout: int = NODE_TIMEOUT_SECONDS):
     """
     Run node_code in a temporary Python file as a subprocess.
@@ -85,8 +71,9 @@
 except Exception:
     _node_inputs = {{}}
 
-# For backward compatibility
+# Backward compatibility: provide `inputs` variable to user code
 inputs = _node_inputs
+globals().update(_node_inputs)
 
 # --- Begin user code ---
 """
@@ -184,274 +171,263 @@
             except Exception:
                 pass
 
-<<<<<<< HEAD
-
-def execute_all_nodes(nodes, connections, on_error=None, on_node_executed=None, on_log=None):
-=======
-
-def execute_all_nodes(nodes, connections, on_error=None, on_node_executed=None, signals=None):
+
+def execute_all_nodes(nodes, connections, on_error=None, on_node_executed=None, signals: ExecutionSignals | None = None, on_log=None):
     """
-    Execute all nodes in the workflow asynchronously using threading.
-    Shows busy cursor during execution but allows UI updates.
-    Uses signals for completion instead of blocking.
-
-    Args:
-        nodes: List of node objects to execute
-        connections: List of connection objects
-        on_error: Callback for individual node errors
-        on_node_executed: Callback for individual node completion
-        signals: ExecutionSignals object for completion notifications
+    Execute all nodes in the workflow.
+
+    Two modes:
+      - synchronous (blocking): call with signals=None (default) -> returns result dict
+      - asynchronous (non-blocking): pass an ExecutionSignals instance in `signals`.
+        Completion will be emitted through signals.execution_completed(result)
+
+    Common callbacks:
+      - on_error(node=node, error=error_text)
+      - on_node_executed(node=node, duration_s=sec)
+      - on_log(line, stream_type)  # stream_type: 'stdout'|'stderr'|'info'|'error'
     """
-
-    # Reset all nodes to idle status before starting
-    for node in nodes:
-        if hasattr(node, 'reset_execution_status'):
-            node.reset_execution_status()
-
     # Set busy cursor at the start
->>>>>>> 2f8e93ba
     QApplication.setOverrideCursor(Qt.CursorShape.WaitCursor)
-    try:
-<<<<<<< HEAD
-=======
-        print("List of all nodes:")
-        print("\n")
-        for node in nodes:
-            print(f"Node {node.title}")
-            print("-------------------------------------------------------------------")
-            print(f"{node.code}")
-            print("-------------------------------------------------------------------")
-
-        print("\n")
-        print("List of all connections:")
-        print("\n")
-        for conn in connections:
-            print(f"Connection: {conn}")
-            start_port = conn.start_port
-            print(
-                f"Start Port: {start_port}, PortNode: {start_port.node.title}, "
-                f"PortType: {start_port.type}"
-            )
-            print(
-                f"End Port: {conn.end_port}, PortNode: {conn.end_port.node.title}, PortType: {conn.end_port.type} \n"
-            )
-
-        # ------------------------------
-        # Asynchronous Execution Logic using Threads
-        # ------------------------------
-
->>>>>>> 2f8e93ba
-        dependents = defaultdict(list)
-        incoming_count = defaultdict(int)
-        node_outputs = {}
-        executing_threads = []
-        completed_nodes = set()
-
-        for conn in connections:
+
+    # Build dependents and incoming counts
+    dependents = defaultdict(list)
+    incoming_count = defaultdict(int)
+    for conn in connections:
+        try:
             src = conn.start_port.node
             dst = conn.end_port.node
             dependents[src].append(dst)
             incoming_count[dst] += 1
-
-        ready_queue = deque([node for node in nodes if incoming_count[node] == 0])
-<<<<<<< HEAD
-        node_outputs = {}
-=======
->>>>>>> 2f8e93ba
-        total_start = perf_counter()
-        error_count = 0
-        executed_count = 0
-
-<<<<<<< HEAD
-        while ready_queue:
-            node = ready_queue.popleft()
-            exec_env = {}
-            for conn in connections:
-                if conn.end_port.node == node:
-                    src_node = conn.start_port.node
-                    if src_node in node_outputs:
-                        exec_env.update(node_outputs[src_node])
-
-            node_start = perf_counter()
-            result = None
-            try:
-                result = _run_node_code_subprocess(node.code, exec_env)
-            except Exception as sub_e:
-                try:
-                    local_exec_env = dict(exec_env)
-                    exec(node.code, local_exec_env)
-                    result = {
-                        "stdout": "",
-                        "stderr": "",
-                        "outputs": local_exec_env.get("outputs", {}),
-                        "returncode": 0,
-                    }
-                except Exception as exec_e:
+        except Exception:
+            # ignore malformed connections
+            continue
+
+    # Prepare ready queue (nodes with no incoming dependencies)
+    ready_queue = deque([node for node in nodes if incoming_count[node] == 0])
+    node_outputs = {}
+    total_start = perf_counter()
+    error_count = 0
+    executed_count = 0
+
+    # --- SYNCHRONOUS (blocking) path ---
+    if signals is None:
+        try:
+            while ready_queue:
+                node = ready_queue.popleft()
+                # collect upstream outputs
+                exec_env = {}
+                for conn in connections:
+                    try:
+                        if conn.end_port.node == node:
+                            src_node = conn.start_port.node
+                            if src_node in node_outputs:
+                                exec_env.update(node_outputs[src_node])
+                    except Exception:
+                        continue
+
+                node_start = perf_counter()
+                result = None
+                # Try subprocess execution
+                try:
+                    result = _run_node_code_subprocess(node.code, exec_env)
+                except Exception as sub_e:
+                    # fallback to in-process exec
+                    try:
+                        local_exec_env = dict(exec_env)
+                        exec(node.code, local_exec_env)
+                        result = {
+                            "stdout": "",
+                            "stderr": "",
+                            "outputs": local_exec_env.get("outputs", {}),
+                            "returncode": 0,
+                        }
+                    except Exception as exec_e:
+                        error_count += 1
+                        if on_error:
+                            with suppress(Exception):
+                                on_error(node=node, error=exec_e)
+                        continue
+
+                if result is None:
+                    err_text = "No execution result produced"
                     error_count += 1
                     if on_error:
-                        try: on_error(node=node, error=exec_e)
-                        except Exception: pass
-                    continue
-
-            if result is None:
-                err_text = "No execution result produced"
-=======
-        # Event to signal when all nodes are done
-        all_done_event = threading.Event()
-
-        def on_node_execution_finished(node, result):
-            """Called when a node finishes execution"""
-            nonlocal executed_count, error_count, completed_nodes, node_outputs
-
-            # Check if execution was successful
-            if result.get("returncode", 0) != 0 or result.get("stderr"):
-                err_text = result.get("stderr") or result.get("error") or "Unknown error"
-                print(f"❌ Error executing node {node.title}: {err_text}")
->>>>>>> 2f8e93ba
-                error_count += 1
-
-                # Set node status to failed
-                if hasattr(node, 'set_execution_status'):
-                    from automation_manager.node import ExecutionStatus
-                    node.set_execution_status(ExecutionStatus.FAILED, err_text)
-
-                # Call error callback if provided
-                if on_error:
-<<<<<<< HEAD
-                    try: on_error(node=node, error=err_text)
-                    except Exception: pass
-            else:
-                rc = result.get("returncode", 0)
-                stderr_text = result.get("stderr", "") or ""
-                if rc != 0 or (stderr_text.strip()):
-                    err_text = stderr_text or result.get("error") or "Unknown error"
-                    error_count += 1
-                    if on_error:
-                        try: on_error(node=node, error=err_text)
-                        except Exception: pass
+                        with suppress(Exception):
+                            on_error(node=node, error=err_text)
+                else:
+                    rc = result.get("returncode", 0)
+                    stderr_text = (result.get("stderr") or "").strip()
+                    if rc != 0 or stderr_text:
+                        err_text = stderr_text or result.get("error") or "Unknown error"
+                        error_count += 1
+                        if on_error:
+                            with suppress(Exception):
+                                on_error(node=node, error=err_text)
+
+                    # forward stdout/stderr to on_log if provided
                     if on_log:
                         try:
-                            for line in result.get("stdout", "").splitlines():
-                                on_log(line, "stdout")
-                            for line in result.get("stderr", "").splitlines():
-                                on_log(line, "stderr")
-                        except Exception: pass
-
-            try:
-                outputs_collected = result.get("outputs", {}) if result else {}
-            except Exception:
-                outputs_collected = {}
-
-            node_outputs[node] = outputs_collected
-            node.outputs = node_outputs[node]
-            executed_count += 1
-            node_duration = perf_counter() - node_start
-            if on_node_executed:
-                try: on_node_executed(node=node, duration_s=node_duration)
-                except Exception: pass
-
-            for dependent in dependents[node]:
-                incoming_count[dependent] -= 1
-                if incoming_count[dependent] == 0:
-                    ready_queue.append(dependent)
-
-        total_duration = perf_counter() - total_start
-        return {
-            "node_outputs": node_outputs,
-            "executed_count": executed_count,
-            "error_count": error_count,
-            "total_duration_s": total_duration,
-            "total_nodes": len(list(nodes)),
-        }
-=======
+                            std_out = result.get("stdout", "") or ""
+                            std_err = result.get("stderr", "") or ""
+                            for line in std_out.splitlines():
+                                if line.strip():
+                                    on_log(line, "stdout")
+                            for line in std_err.splitlines():
+                                if line.strip():
+                                    on_log(line, "stderr")
+                        except Exception:
+                            pass
+
+                # collect outputs
+                try:
+                    outputs_collected = result.get("outputs", {}) if result else {}
+                except Exception:
+                    outputs_collected = {}
+
+                node_outputs[node] = outputs_collected
+                node.outputs = node_outputs[node]
+
+                executed_count += 1
+                node_duration = perf_counter() - node_start
+                if on_node_executed:
+                    with suppress(Exception):
+                        on_node_executed(node=node, duration_s=node_duration)
+
+                # schedule dependents
+                for dependent in dependents[node]:
+                    incoming_count[dependent] -= 1
+                    if incoming_count[dependent] == 0:
+                        ready_queue.append(dependent)
+
+            total_duration = perf_counter() - total_start
+            result_summary = {
+                "node_outputs": node_outputs,
+                "executed_count": executed_count,
+                "error_count": error_count,
+                "total_duration_s": total_duration,
+                "total_nodes": len(list(nodes)),
+            }
+            return result_summary
+        finally:
+            QApplication.restoreOverrideCursor()
+
+    # --- ASYNCHRONOUS (non-blocking) path ---
+    else:
+        # data structures shared by callbacks
+        executing_threads = []
+        completed_nodes = set()
+        all_done_event = threading.Event()
+
+        def on_node_execution_finished(node, result):
+            nonlocal executed_count, error_count
+            # check success
+            rc = result.get("returncode", 0)
+            stderr_text = result.get("stderr", "") or ""
+            if rc != 0 or stderr_text.strip():
+                err_text = stderr_text or result.get("error") or "Unknown error"
+                error_count_local = 1
+                # try call on_error
+                if on_error:
                     with suppress(Exception):
                         on_error(node=node, error=err_text)
+                # set node status if API exists
+                try:
+                    if hasattr(node, 'set_execution_status'):
+                        from automation_manager.node import ExecutionStatus
+                        node.set_execution_status(ExecutionStatus.FAILED, err_text)
+                except Exception:
+                    pass
+                # count error
+                # (we'll increment shared error_count below)
             else:
-                # Set node status to completed on success
-                if hasattr(node, 'set_execution_status'):
-                    from automation_manager.node import ExecutionStatus
-                    node.set_execution_status(ExecutionStatus.COMPLETED)
-
-            # Collect outputs
+                try:
+                    if hasattr(node, 'set_execution_status'):
+                        from automation_manager.node import ExecutionStatus
+                        node.set_execution_status(ExecutionStatus.COMPLETED)
+                except Exception:
+                    pass
+
+            # collect outputs
             node_outputs[node] = result.get("outputs", {})
             executed_count += 1
-
-            print(f"\n✅ Executed node: {node.title}")
-            print("Outputs:", node_outputs[node])
-
+            if rc != 0 or stderr_text.strip():
+                error_count += 1
+
+            # forward logs if requested
+            if on_log:
+                try:
+                    for line in (result.get("stdout", "") or "").splitlines():
+                        if line.strip():
+                            on_log(line, "stdout")
+                    for line in (result.get("stderr", "") or "").splitlines():
+                        if line.strip():
+                            on_log(line, "stderr")
+                except Exception:
+                    pass
+
+            # callback
             if on_node_executed:
                 with suppress(Exception):
-                    on_node_executed(node=node, duration_s=0)  # We don't track individual duration in threads
-
-            # Schedule dependents
+                    on_node_executed(node=node, duration_s=0.0)
+
+            # schedule dependents
             completed_nodes.add(node)
             for dependent in dependents[node]:
                 incoming_count[dependent] -= 1
                 if incoming_count[dependent] == 0 and dependent not in completed_nodes:
                     start_node_execution(dependent)
 
-            # Check if all nodes are done
-            if len(completed_nodes) == len(nodes):
+            if len(completed_nodes) == len(list(nodes)):
                 all_done_event.set()
 
         def on_node_execution_error(node, error_message):
-            """Called when a node execution fails"""
-            nonlocal error_count, executed_count, completed_nodes
-            print(f"❌ Error executing node {node.title}: {error_message}")
+            nonlocal error_count, executed_count
             error_count += 1
-
-            # Set node status to failed
-            if hasattr(node, 'set_execution_status'):
-                from automation_manager.node import ExecutionStatus
-                node.set_execution_status(ExecutionStatus.FAILED, error_message)
-
+            executed_count += 1
             if on_error:
                 with suppress(Exception):
                     on_error(node=node, error=error_message)
-
             completed_nodes.add(node)
-            executed_count += 1
-
-            # Schedule dependents (even on error, some might still run)
+            # schedule dependents even on error
             for dependent in dependents[node]:
                 incoming_count[dependent] -= 1
                 if incoming_count[dependent] == 0 and dependent not in completed_nodes:
                     start_node_execution(dependent)
-
-            # Check if all nodes are done
-            if len(completed_nodes) == len(nodes):
+            if len(completed_nodes) == len(list(nodes)):
                 all_done_event.set()
 
         def start_node_execution(node):
-            """Start execution of a single node in a separate thread"""
-            print(f"[DEBUG] Starting threaded execution for node '{node.title}'")
-
-            # Set node status to running
-            if hasattr(node, 'set_execution_status'):
-                from automation_manager.node import ExecutionStatus
-                node.set_execution_status(ExecutionStatus.RUNNING)
-
-            # Inject upstream outputs
+            """Start execution of a single node in a separate thread (using QThread)"""
+            # set status running if available
+            try:
+                if hasattr(node, 'set_execution_status'):
+                    from automation_manager.node import ExecutionStatus
+                    node.set_execution_status(ExecutionStatus.RUNNING)
+            except Exception:
+                pass
+
+            # build inputs from upstream outputs
             local_vars = {}
             for conn in connections:
-                if conn.end_port.node == node:
-                    src_node = conn.start_port.node
-                    if src_node in node_outputs:
-                        # merge outputs into local_vars
-                        local_vars.update(node_outputs[src_node])
-
-            # Create worker and thread
+                try:
+                    if conn.end_port.node == node:
+                        src_node = conn.start_port.node
+                        if src_node in node_outputs:
+                            local_vars.update(node_outputs[src_node])
+                except Exception:
+                    continue
+
             worker = NodeExecutionWorker(node, node.code, local_vars)
             worker.execution_finished.connect(on_node_execution_finished)
             worker.execution_error.connect(on_node_execution_error)
 
             thread = QThread()
             worker.moveToThread(thread)
-
-            # Connect thread start/finish
             thread.started.connect(worker.run)
+            # ensure thread quits when worker emits finished/error
             worker.execution_finished.connect(thread.quit)
             worker.execution_error.connect(thread.quit)
+            # cleanup
             thread.finished.connect(thread.deleteLater)
             worker.destroyed.connect(thread.deleteLater)
 
@@ -459,12 +435,7 @@
             thread.start()
 
         def on_all_execution_complete():
-            """Called when all nodes have finished executing"""
-            # Note: Threads clean themselves up automatically via deleteLater()
-            # Don't try to quit or wait on threads that may already be deleted
-
             total_duration = perf_counter() - total_start
-
             result = {
                 "node_outputs": node_outputs,
                 "executed_count": executed_count,
@@ -472,36 +443,23 @@
                 "total_duration_s": total_duration,
                 "total_nodes": len(list(nodes)),
             }
-
-            # Restore cursor and emit completion signal
             QApplication.restoreOverrideCursor()
             try:
-                if signals:
-                    signals.execution_completed.emit(result)
-            except Exception as e:
-                print(f"Error emitting completion signal: {e}")
-                import traceback
-                traceback.print_exc()
-            print(f"✅ All nodes execution completed in {total_duration:.2f}s")
-
-        # Start initial nodes (those with no dependencies)
-        for node in ready_queue:
+                signals.execution_completed.emit(result)
+            except Exception:
+                pass
+
+        # Kick off initial nodes
+        for node in list(ready_queue):
             start_node_execution(node)
 
-        # Set up completion monitoring without blocking
+        # Polling completion without blocking UI thread
         def check_completion():
-            if len(completed_nodes) == len(nodes):
+            if len(completed_nodes) == len(list(nodes)):
                 on_all_execution_complete()
             else:
-                # Check again after a short delay
                 QTimer.singleShot(100, check_completion)
 
-        # Start monitoring completion
         QTimer.singleShot(100, check_completion)
-
-        # Return immediately - completion will be signaled asynchronously
-        return None
->>>>>>> 2f8e93ba
-
-    finally:
-        QApplication.restoreOverrideCursor()+        # return immediately — completion will be emitted on the signals object
+        return None