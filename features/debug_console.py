"""
Optimized Debug Console - Efficient logging and monitoring
"""
<<<<<<< HEAD

from PyQt6.QtWidgets import (
    QWidget,
    QVBoxLayout,
    QHBoxLayout,
    QLabel,
    QPushButton,
    QTextEdit,
    QComboBox,
    QSplitter,
    QTableWidget,
    QTableWidgetItem,
    QHeaderView,
)
from PyQt6.QtCore import Qt, QTimer, QThread, pyqtSignal, pyqtSlot
from PyQt6.QtGui import QFont, QTextCharFormat, QColor, QTextCursor
import json
=======
>>>>>>> 008d1eea
import datetime
import json
from collections import deque

<<<<<<< HEAD

class LogExport(QThread):
    finished = pyqtSignal()

    def __init__(self, logs, fname) -> None:
        super().__init__()
        self.log_dict = logs
        self.fname = fname

    @pyqtSlot()
    def run(self):
        try:
            with open(self.fname, "w") as f:
                json.dump(self.log_dict, f, separators=(",", ":"))  # Compact JSON
        except Exception as e:
            print(e)
        self.finished.emit()
=======
from PyQt6.QtCore import Qt, QTimer, pyqtSignal
from PyQt6.QtGui import QFont, QTextCursor
from PyQt6.QtWidgets import (
    QComboBox,
    QHBoxLayout,
    QHeaderView,
    QLabel,
    QPushButton,
    QSplitter,
    QTableWidget,
    QTableWidgetItem,
    QTextEdit,
    QVBoxLayout,
    QWidget,
)
>>>>>>> 008d1eea


class LogEntry:
    __slots__ = ["timestamp", "level", "message", "node_id", "node_name"]

    def __init__(self, timestamp, level, message, node_id=None, node_name=None):
        self.timestamp = timestamp
        self.level = level
        self.message = message
        self.node_id = node_id
        self.node_name = node_name


class DebugConsole(QWidget):
    log_added = pyqtSignal(LogEntry)

    def __init__(self, parent=None):
        super().__init__(parent)
        self.logs = deque(maxlen=500)  # Use deque for efficient append/pop
        self.max_logs = 500
        self._node_names = set()
        self._update_timer = QTimer()
        self._update_timer.timeout.connect(self.update_metrics)
        self._update_timer.start(5000)  # Update metrics every 5 seconds
        self.init_ui()

    def init_ui(self):
<<<<<<< HEAD
        self.layout = QVBoxLayout()

        # Minimalist title
        self.title = QLabel("Debug Console")
        self.title.setFont(QFont("Poppins", 14, QFont.Weight.Bold))
        self.title.setAlignment(Qt.AlignmentFlag.AlignCenter)
        self.layout.addWidget(self.title)

        # Compact controls
        self.controls_layout = QHBoxLayout()
=======
        layout = QVBoxLayout()

        # Minimalist title
        title = QLabel("Debug Console")
        title.setFont(QFont("Poppins", 14, QFont.Weight.Bold))
        title.setAlignment(Qt.AlignmentFlag.AlignCenter)
        layout.addWidget(title)

        # Compact controls
        controls_layout = QHBoxLayout()
>>>>>>> 008d1eea

        self.level_combo = QComboBox()
        self.level_combo.addItems(["All", "ERROR", "WARNING", "INFO", "DEBUG"])
        self.level_combo.currentTextChanged.connect(self.filter_logs)
<<<<<<< HEAD
        self.controls_layout.addWidget(QLabel("Level:"))
        self.controls_layout.addWidget(self.level_combo)
=======
        controls_layout.addWidget(QLabel("Level:"))
        controls_layout.addWidget(self.level_combo)
>>>>>>> 008d1eea

        self.node_combo = QComboBox()
        self.node_combo.addItem("All")
        self.node_combo.currentTextChanged.connect(self.filter_logs)
<<<<<<< HEAD
        self.controls_layout.addWidget(QLabel("Node:"))
        self.controls_layout.addWidget(self.node_combo)

        self.clear_button = QPushButton("Clear")
        self.clear_button.clicked.connect(self.clear_logs)
        self.clear_button.setStyleSheet("QPushButton { padding: 4px 8px; }")
        self.controls_layout.addWidget(self.clear_button)

        self.export_button = QPushButton("Export")
        self.export_button.clicked.connect(self.export_logs)
        self.export_button.setStyleSheet("QPushButton { padding: 4px 8px; }")
        self.controls_layout.addWidget(self.export_button)

        self.layout.addLayout(self.controls_layout)

        # Main content area
        self.splitter = QSplitter(Qt.Orientation.Horizontal)
=======
        controls_layout.addWidget(QLabel("Node:"))
        controls_layout.addWidget(self.node_combo)

        clear_button = QPushButton("Clear")
        clear_button.clicked.connect(self.clear_logs)
        clear_button.setStyleSheet("QPushButton { padding: 4px 8px; }")
        controls_layout.addWidget(clear_button)

        export_button = QPushButton("Export")
        export_button.clicked.connect(self.export_logs)
        export_button.setStyleSheet("QPushButton { padding: 4px 8px; }")
        controls_layout.addWidget(export_button)

        layout.addLayout(controls_layout)

        # Main content area
        splitter = QSplitter(Qt.Orientation.Horizontal)
>>>>>>> 008d1eea

        # Log display
        self.log_display = QTextEdit()
        self.log_display.setReadOnly(True)
        self.log_display.setFont(QFont("Consolas", 10))
<<<<<<< HEAD
        self.splitter.addWidget(self.log_display)

        # Performance metrics
        self.metrics_widget = self.create_metrics_widget()
        self.splitter.addWidget(self.metrics_widget)

        self.splitter.setSizes([800, 400])
        self.layout.addWidget(self.splitter)

        self.setLayout(self.layout)
=======
        splitter.addWidget(self.log_display)

        # Performance metrics
        self.metrics_widget = self.create_metrics_widget()
        splitter.addWidget(self.metrics_widget)

        splitter.setSizes([800, 400])
        layout.addWidget(splitter)

        self.setLayout(layout)
>>>>>>> 008d1eea

    def create_metrics_widget(self):
        """Create performance metrics widget"""
        widget = QWidget()
        layout = QVBoxLayout()

        # Title
        title = QLabel("Performance Metrics")
        title.setFont(QFont("Poppins", 14, QFont.Weight.Bold))
        layout.addWidget(title)

        # Metrics table
        self.metrics_table = QTableWidget()
        self.metrics_table.setColumnCount(2)
        self.metrics_table.setHorizontalHeaderLabels(["Metric", "Value"])
        self.metrics_table.horizontalHeader().setSectionResizeMode(
            QHeaderView.ResizeMode.Stretch
        )
        layout.addWidget(self.metrics_table)

        # Update metrics
        self.update_metrics()

        widget.setLayout(layout)
        return widget

    def setup_logging(self):
        """Setup logging capture"""
        # This would integrate with Python's logging module
<<<<<<< HEAD
        pass
=======
>>>>>>> 008d1eea

    def add_log(self, level, message, node_id=None, node_name=None):
        """Optimized log entry addition"""
        level = level.upper()  # Normalize log level to uppercase
        log_entry = LogEntry(
            datetime.datetime.now(), level, message, node_id, node_name
        )

        self.logs.append(log_entry)  # deque automatically handles maxlen

        # Update node combo if new node
        if node_name and node_name not in self._node_names:
            self._node_names.add(node_name)
            self.node_combo.addItem(node_name)

        self.log_added.emit(log_entry)
        self.update_log_display()

    def update_log_display(self):
        """Optimized log display update"""
        self.log_display.clear()

        level_filter = self.level_combo.currentText()
        node_filter = self.node_combo.currentText()

        # Filter logs efficiently
        filtered_logs = [
            log
            for log in self.logs
            if (level_filter == "All" or log.level == level_filter)
            and (node_filter == "All" or log.node_name == node_filter)
        ]

        # Build display text efficiently
        log_text = "\n".join(self._format_log_entry(log) for log in filtered_logs)
        self.log_display.setPlainText(log_text)
        self.log_display.moveCursor(QTextCursor.MoveOperation.End)

    def _format_log_entry(self, log):
        """Format a single log entry for display"""
        timestamp_str = log.timestamp.strftime("%H:%M:%S")
        node_info = f" [{log.node_name}]" if log.node_name else ""
        return f"[{timestamp_str}] {log.level}{node_info}: {log.message}"

    def filter_logs(self):
        """Filter logs based on current filters"""
        self.update_log_display()

    def clear_logs(self):
        """Clear all logs efficiently"""
        self.logs.clear()
        self.log_display.clear()
        self._node_names.clear()
        self.node_combo.clear()
        self.node_combo.addItem("All")
        self.update_metrics()

    def export_logs(self):
        """Optimized log export"""
        try:
            timestamp = datetime.datetime.now().strftime("%Y%m%d_%H%M%S")
            filename = f"nodebox_logs_{timestamp}.json"

            logs_data = [
                {
                    "timestamp": log.timestamp.isoformat(),
                    "level": log.level,
                    "message": log.message,
                    "node_id": log.node_id,
                    "node_name": log.node_name,
                }
                for log in self.logs
            ]

<<<<<<< HEAD
            def on_thread_complete():
                self.export_button.setEnabled(True)
                self.clear_button.setEnabled(True)
                self.export_button.setText("Export")
                self.add_log("INFO", f"Logs exported to {filename}")
                del self.worker

            self.worker = LogExport(logs_data, filename)
            self.worker.finished.connect(on_thread_complete)
            self.worker.finished.connect(self.worker.deleteLater)
            self.export_button.setEnabled(False)
            self.clear_button.setEnabled(False)
            self.export_button.setText("Exporting...")
            self.worker.start()

=======
            with open(filename, "w") as f:
                json.dump(logs_data, f, separators=(",", ":"))  # Compact JSON

            self.add_log("INFO", f"Logs exported to {filename}")
>>>>>>> 008d1eea
        except Exception as e:
            self.add_log("ERROR", f"Export failed: {str(e)}")

    def update_metrics(self):
        """Update performance metrics"""
        self.metrics_table.setRowCount(0)

        # Calculate metrics
        total_logs = len(self.logs)
        error_count = len([log for log in self.logs if log.level == "ERROR"])
        warning_count = len([log for log in self.logs if log.level == "WARNING"])

        # Add metrics to table
        metrics = [
            ("Total Logs", str(total_logs)),
            ("Errors", str(error_count)),
            ("Warnings", str(warning_count)),
            (
                "Error Rate",
<<<<<<< HEAD
                (
                    f"{(error_count/total_logs*100)             :.1f}%"
                    if total_logs > 0
                    else "0%"
                ),
=======
                f"{(error_count/total_logs*100):.1f}%" if total_logs > 0 else "0%",
>>>>>>> 008d1eea
            ),
            ("Last Update", datetime.datetime.now().strftime("%H:%M:%S")),
        ]

        self.metrics_table.setRowCount(len(metrics))
        for i, (metric, value) in enumerate(metrics):
            self.metrics_table.setItem(i, 0, QTableWidgetItem(metric))
            self.metrics_table.setItem(i, 1, QTableWidgetItem(value))

    def log_node_execution(self, node_name, success, execution_time, error=None):
        """Log node execution details"""
        if success:
            self.add_log(
                "INFO",
<<<<<<< HEAD
                f"Node '{node_name}' executed successfully in {
                         execution_time:.3f}s",
=======
                f"Node '{node_name}' executed successfully in {execution_time:.3f}s",
>>>>>>> 008d1eea
                node_name=node_name,
            )
        else:
            self.add_log(
<<<<<<< HEAD
                "ERROR",
                f"Node '{node_name}' failed: {
                         error}",
                node_name=node_name,
=======
                "ERROR", f"Node '{node_name}' failed: {error}", node_name=node_name
>>>>>>> 008d1eea
            )

    def log_workflow_start(self, workflow_name):
        """Log workflow start"""
        self.add_log("INFO", f"Starting workflow: {workflow_name}")

    def log_workflow_end(self, workflow_name, success, total_time):
        """Log workflow completion"""
        if success:
            self.add_log(
                "INFO",
<<<<<<< HEAD
                f"Workflow '{
                         workflow_name}' completed successfully in {total_time:.3f}s",
            )
        else:
            self.add_log(
                "ERROR",
                f"Workflow '{
                         workflow_name}' failed after {total_time:.3f}s",
=======
                f"Workflow '{workflow_name}' completed successfully in {total_time:.3f}s",
            )
        else:
            self.add_log(
                "ERROR", f"Workflow '{workflow_name}' failed after {total_time:.3f}s"
>>>>>>> 008d1eea
            )<|MERGE_RESOLUTION|>--- conflicted
+++ resolved
@@ -1,8 +1,6 @@
 """
 Optimized Debug Console - Efficient logging and monitoring
 """
-<<<<<<< HEAD
-
 from PyQt6.QtWidgets import (
     QWidget,
     QVBoxLayout,
@@ -18,14 +16,9 @@
 )
 from PyQt6.QtCore import Qt, QTimer, QThread, pyqtSignal, pyqtSlot
 from PyQt6.QtGui import QFont, QTextCharFormat, QColor, QTextCursor
-import json
-=======
->>>>>>> 008d1eea
 import datetime
 import json
 from collections import deque
-
-<<<<<<< HEAD
 
 class LogExport(QThread):
     finished = pyqtSignal()
@@ -43,24 +36,6 @@
         except Exception as e:
             print(e)
         self.finished.emit()
-=======
-from PyQt6.QtCore import Qt, QTimer, pyqtSignal
-from PyQt6.QtGui import QFont, QTextCursor
-from PyQt6.QtWidgets import (
-    QComboBox,
-    QHBoxLayout,
-    QHeaderView,
-    QLabel,
-    QPushButton,
-    QSplitter,
-    QTableWidget,
-    QTableWidgetItem,
-    QTextEdit,
-    QVBoxLayout,
-    QWidget,
-)
->>>>>>> 008d1eea
-
 
 class LogEntry:
     __slots__ = ["timestamp", "level", "message", "node_id", "node_name"]
@@ -87,7 +62,6 @@
         self.init_ui()
 
     def init_ui(self):
-<<<<<<< HEAD
         self.layout = QVBoxLayout()
 
         # Minimalist title
@@ -98,34 +72,16 @@
 
         # Compact controls
         self.controls_layout = QHBoxLayout()
-=======
-        layout = QVBoxLayout()
-
-        # Minimalist title
-        title = QLabel("Debug Console")
-        title.setFont(QFont("Poppins", 14, QFont.Weight.Bold))
-        title.setAlignment(Qt.AlignmentFlag.AlignCenter)
-        layout.addWidget(title)
-
-        # Compact controls
-        controls_layout = QHBoxLayout()
->>>>>>> 008d1eea
 
         self.level_combo = QComboBox()
         self.level_combo.addItems(["All", "ERROR", "WARNING", "INFO", "DEBUG"])
         self.level_combo.currentTextChanged.connect(self.filter_logs)
-<<<<<<< HEAD
         self.controls_layout.addWidget(QLabel("Level:"))
         self.controls_layout.addWidget(self.level_combo)
-=======
-        controls_layout.addWidget(QLabel("Level:"))
-        controls_layout.addWidget(self.level_combo)
->>>>>>> 008d1eea
 
         self.node_combo = QComboBox()
         self.node_combo.addItem("All")
         self.node_combo.currentTextChanged.connect(self.filter_logs)
-<<<<<<< HEAD
         self.controls_layout.addWidget(QLabel("Node:"))
         self.controls_layout.addWidget(self.node_combo)
 
@@ -143,31 +99,11 @@
 
         # Main content area
         self.splitter = QSplitter(Qt.Orientation.Horizontal)
-=======
-        controls_layout.addWidget(QLabel("Node:"))
-        controls_layout.addWidget(self.node_combo)
-
-        clear_button = QPushButton("Clear")
-        clear_button.clicked.connect(self.clear_logs)
-        clear_button.setStyleSheet("QPushButton { padding: 4px 8px; }")
-        controls_layout.addWidget(clear_button)
-
-        export_button = QPushButton("Export")
-        export_button.clicked.connect(self.export_logs)
-        export_button.setStyleSheet("QPushButton { padding: 4px 8px; }")
-        controls_layout.addWidget(export_button)
-
-        layout.addLayout(controls_layout)
-
-        # Main content area
-        splitter = QSplitter(Qt.Orientation.Horizontal)
->>>>>>> 008d1eea
 
         # Log display
         self.log_display = QTextEdit()
         self.log_display.setReadOnly(True)
         self.log_display.setFont(QFont("Consolas", 10))
-<<<<<<< HEAD
         self.splitter.addWidget(self.log_display)
 
         # Performance metrics
@@ -178,18 +114,6 @@
         self.layout.addWidget(self.splitter)
 
         self.setLayout(self.layout)
-=======
-        splitter.addWidget(self.log_display)
-
-        # Performance metrics
-        self.metrics_widget = self.create_metrics_widget()
-        splitter.addWidget(self.metrics_widget)
-
-        splitter.setSizes([800, 400])
-        layout.addWidget(splitter)
-
-        self.setLayout(layout)
->>>>>>> 008d1eea
 
     def create_metrics_widget(self):
         """Create performance metrics widget"""
@@ -219,10 +143,7 @@
     def setup_logging(self):
         """Setup logging capture"""
         # This would integrate with Python's logging module
-<<<<<<< HEAD
         pass
-=======
->>>>>>> 008d1eea
 
     def add_log(self, level, message, node_id=None, node_name=None):
         """Optimized log entry addition"""
@@ -296,8 +217,6 @@
                 }
                 for log in self.logs
             ]
-
-<<<<<<< HEAD
             def on_thread_complete():
                 self.export_button.setEnabled(True)
                 self.clear_button.setEnabled(True)
@@ -312,13 +231,6 @@
             self.clear_button.setEnabled(False)
             self.export_button.setText("Exporting...")
             self.worker.start()
-
-=======
-            with open(filename, "w") as f:
-                json.dump(logs_data, f, separators=(",", ":"))  # Compact JSON
-
-            self.add_log("INFO", f"Logs exported to {filename}")
->>>>>>> 008d1eea
         except Exception as e:
             self.add_log("ERROR", f"Export failed: {str(e)}")
 
@@ -338,15 +250,7 @@
             ("Warnings", str(warning_count)),
             (
                 "Error Rate",
-<<<<<<< HEAD
-                (
-                    f"{(error_count/total_logs*100)             :.1f}%"
-                    if total_logs > 0
-                    else "0%"
-                ),
-=======
                 f"{(error_count/total_logs*100):.1f}%" if total_logs > 0 else "0%",
->>>>>>> 008d1eea
             ),
             ("Last Update", datetime.datetime.now().strftime("%H:%M:%S")),
         ]
@@ -361,24 +265,12 @@
         if success:
             self.add_log(
                 "INFO",
-<<<<<<< HEAD
-                f"Node '{node_name}' executed successfully in {
-                         execution_time:.3f}s",
-=======
                 f"Node '{node_name}' executed successfully in {execution_time:.3f}s",
->>>>>>> 008d1eea
                 node_name=node_name,
             )
         else:
             self.add_log(
-<<<<<<< HEAD
-                "ERROR",
-                f"Node '{node_name}' failed: {
-                         error}",
-                node_name=node_name,
-=======
                 "ERROR", f"Node '{node_name}' failed: {error}", node_name=node_name
->>>>>>> 008d1eea
             )
 
     def log_workflow_start(self, workflow_name):
@@ -390,20 +282,9 @@
         if success:
             self.add_log(
                 "INFO",
-<<<<<<< HEAD
-                f"Workflow '{
-                         workflow_name}' completed successfully in {total_time:.3f}s",
-            )
-        else:
-            self.add_log(
-                "ERROR",
-                f"Workflow '{
-                         workflow_name}' failed after {total_time:.3f}s",
-=======
                 f"Workflow '{workflow_name}' completed successfully in {total_time:.3f}s",
             )
         else:
             self.add_log(
                 "ERROR", f"Workflow '{workflow_name}' failed after {total_time:.3f}s"
->>>>>>> 008d1eea
             )