"""
Optimized and restyled Debug Console to match the main application theme.
"""

import datetime
import json
from collections import deque

from PyQt6.QtCore import Qt, QThread, QTimer, pyqtSignal, pyqtSlot
from PyQt6.QtGui import QFont, QTextCursor
from PyQt6.QtWidgets import (
    QComboBox,
    QGroupBox,
    QHBoxLayout,
    QHeaderView,
    QLabel,
    QPushButton,
    QSplitter,
    QTableWidget,
    QTableWidgetItem,
    QTextEdit,
    QVBoxLayout,
    QWidget,
)


class LogExport(QThread):
    finished = pyqtSignal()

    def __init__(self, logs, fname) -> None:
        super().__init__()
        self.log_dict = logs
        self.fname = fname

    @pyqtSlot()
    def run(self):
        try:
            with open(self.fname, "w") as f:
                json.dump(self.log_dict, f, separators=(",", ":"))
        except Exception as e:
            print(e)
        self.finished.emit()


class LogEntry:
    __slots__ = ["timestamp", "level", "message", "node_id", "node_name"]

    def __init__(self, timestamp, level, message, node_id=None, node_name=None):
        self.timestamp = timestamp
        self.level = level
        self.message = message
        self.node_id = node_id
        self.node_name = node_name


class DebugConsole(QWidget):
    log_added = pyqtSignal(LogEntry)

    def __init__(self, parent=None):
        super().__init__(parent)
        self.logs = deque(maxlen=500)
        self._node_names = set()
        self._cached_metrics = {}
        self._update_timer = QTimer()
        self._update_timer.timeout.connect(self.update_metrics)
        self._update_timer.start(5000)

<<<<<<< HEAD
        # Cache current filter state for optimization
        self._current_level_filter = "All"
        self._current_node_filter = "All"
=======
        # Cache for optimized filtering
        self._current_filter_level = "All"
        self._current_filter_node = "All"
        self._displayed_log_count = 0  # Track how many logs are currently displayed
>>>>>>> 39dfa197

        self.init_ui()
        self.apply_styles()

    def init_ui(self):
        # Main layout consistent with Home tab
        self.layout = QVBoxLayout(self)
        self.layout.setContentsMargins(24, 24, 24, 24)
        self.layout.setSpacing(16)

        # Title and Subtitle, matching Home tab style
        title = QLabel("Debug Console")
        title.setFont(QFont("Segoe UI", 28, QFont.Weight.Bold))
        title.setAlignment(Qt.AlignmentFlag.AlignCenter)
        self.layout.addWidget(title)

        subtitle = QLabel("Live application logs and performance metrics")
        subtitle.setFont(QFont("Segoe UI", 13))
        subtitle.setAlignment(Qt.AlignmentFlag.AlignCenter)
        subtitle.setStyleSheet("color: #a0a0a0; margin-bottom: 16px;")
        self.layout.addWidget(subtitle)

        # GroupBox for controls, for a cleaner look
        controls_group = QGroupBox("Filters & Actions")
        controls_group.setFont(QFont("Segoe UI", 12, QFont.Weight.DemiBold))

        self.controls_layout = QHBoxLayout()
        self.controls_layout.setSpacing(12)

        self.level_combo = QComboBox()
        self.level_combo.addItems(["All", "ERROR", "WARNING", "INFO", "DEBUG"])
        self.level_combo.currentTextChanged.connect(self.filter_logs)
        self.controls_layout.addWidget(QLabel("Level:"))
        self.controls_layout.addWidget(self.level_combo)

        self.node_combo = QComboBox()
        self.node_combo.addItem("All")
        self.node_combo.currentTextChanged.connect(self.filter_logs)
        self.controls_layout.addWidget(QLabel("Node:"))
        self.controls_layout.addWidget(self.node_combo)

        self.controls_layout.addStretch()  # Add space to push buttons to the right

        self.clear_button = QPushButton("Clear Logs")
        self.clear_button.clicked.connect(self.clear_logs)
        self.controls_layout.addWidget(self.clear_button)

        self.export_button = QPushButton("Export Logs")
        self.export_button.clicked.connect(self.export_logs)
        self.controls_layout.addWidget(self.export_button)

        controls_group.setLayout(self.controls_layout)
        self.layout.addWidget(controls_group)

        # Main content area with a splitter
        self.splitter = QSplitter(Qt.Orientation.Horizontal)

        self.log_display = QTextEdit()
        self.log_display.setReadOnly(True)
        self.splitter.addWidget(self.log_display)

        self.metrics_widget = self.create_metrics_widget()
        self.splitter.addWidget(self.metrics_widget)

        self.splitter.setSizes([800, 400])  # Initial size ratio
        self.splitter.setHandleWidth(10)  # Make the splitter handle more visible
        self.layout.addWidget(self.splitter)

    def create_metrics_widget(self):
        widget = QWidget()
        layout = QVBoxLayout(widget)
        layout.setContentsMargins(0, 0, 0, 0)

        # GroupBox for metrics
        metrics_group = QGroupBox("Performance Metrics")
        metrics_group.setFont(QFont("Segoe UI", 12, QFont.Weight.DemiBold))

        group_layout = QVBoxLayout(metrics_group)
        self.metrics_table = QTableWidget()
        self.metrics_table.setColumnCount(2)
        self.metrics_table.setHorizontalHeaderLabels(["Metric", "Value"])
        self.metrics_table.horizontalHeader().setSectionResizeMode(
            QHeaderView.ResizeMode.Stretch
        )
        group_layout.addWidget(self.metrics_table)

        layout.addWidget(metrics_group)
        self.update_metrics()
        return widget

    def apply_styles(self):
        """Apply styles consistent with the Home tab"""
        self.setStyleSheet(
            """
            QGroupBox {
                border: 1px solid #3e3e42;
                border-radius: 6px;
                margin-top: 10px;
                padding: 10px;
            }
            QGroupBox::title {
                subcontrol-origin: margin;
                subcontrol-position: top left;
                padding: 0 5px;
                left: 10px;
            }
            QPushButton {
                padding: 8px 16px;
                background-color: #3e3e42;
                border: 1px solid #555555;
                border-radius: 4px;
                font-weight: 600;
            }
            QPushButton:hover {
                background-color: #4f4f53;
            }
            QPushButton:pressed {
                background-color: #2d2d30;
            }
            QComboBox {
                padding: 8px;
                border: 1px solid #3e3e42;
                border-radius: 4px;
                background-color: #2d2d30;
            }
            QSplitter::handle {
                background-color: #3e3e42;
            }
            QTableWidget {
                border: none;
                gridline-color: #3e3e42;
            }
            QHeaderView::section {
                background-color: #2d2d30;
                padding: 4px;
                border: 1px solid #3e3e42;
            }
        """
        )
        self.log_display.setFont(QFont("Consolas", 10))
        self.log_display.setStyleSheet(
            """
            QTextEdit {
                border: 1px solid #3e3e42;
                border-radius: 6px;
                padding: 8px;
                background-color: #1e1e1e;
            }
        """
        )

    def _log_matches_filter(self, log_entry):
        """Check if log entry matches current filters"""
        level_match = (
            self._current_level_filter == "All"
            or log_entry.level == self._current_level_filter
        )
        node_match = (
<<<<<<< HEAD
            self._current_node_filter == "All"
            or log_entry.node_name == self._current_node_filter
=======
            self._current_filter_node == "All"
            or log.node_name == self._current_filter_node
>>>>>>> 39dfa197
        )
        return level_match and node_match

    def add_log(self, level, message, node_id=None, node_name=None):
        """Optimized: Only append new log if it matches current filters"""
        level = level.upper()
        log_entry = LogEntry(
            datetime.datetime.now(), level, message, node_id, node_name
        )
        self.logs.append(log_entry)

        if node_name and node_name not in self._node_names:
            self._node_names.add(node_name)
            self.node_combo.addItem(node_name)

        self.log_added.emit(log_entry)

        # OPTIMIZATION: Only append if log matches current filters
        if self._log_matches_filter(log_entry):
            self._append_single_log(log_entry)

    def _append_single_log(self, log_entry):
        """Incrementally append a single log entry without rebuilding"""
        cursor = self.log_display.textCursor()
        cursor.movePosition(QTextCursor.MoveOperation.End)

        # Add newline if not first entry
        if not self.log_display.toPlainText().strip() == "":
            cursor.insertText("\n")

        cursor.insertText(self._format_log_entry(log_entry))
<<<<<<< HEAD
=======
        self._displayed_log_count += 1
>>>>>>> 39dfa197

        # Auto-scroll to bottom
        self.log_display.moveCursor(QTextCursor.MoveOperation.End)

    def update_log_display(self):
        """Full rebuild - only called when filters change"""
        self.log_display.clear()
        level_filter = self.level_combo.currentText()
        node_filter = self.node_combo.currentText()

        filtered_logs = [
            log
            for log in self.logs
            if (level_filter == "All" or log.level == level_filter)
            and (node_filter == "All" or log.node_name == node_filter)
        ]

        if filtered_logs:
            log_text = "\n".join(self._format_log_entry(log) for log in filtered_logs)
            self.log_display.setPlainText(log_text)

        self.log_display.moveCursor(QTextCursor.MoveOperation.End)

    def _format_log_entry(self, log):
        """Format a single log entry for display"""
        timestamp_str = log.timestamp.strftime("%H:%M:%S")
        node_info = f" [{log.node_name}]" if log.node_name else ""
        return f"[{timestamp_str}] {log.level}{node_info}: {log.message}"

    def filter_logs(self):
        """Called when filter combo boxes change"""
        # Update cached filter state
        self._current_level_filter = self.level_combo.currentText()
        self._current_node_filter = self.node_combo.currentText()

        # Rebuild display with new filters
        self.update_log_display()

    def clear_logs(self):
        """Clear all logs efficiently"""
        self.logs.clear()
        self.log_display.clear()
        self._node_names.clear()
        self._cached_metrics.clear()
        self.node_combo.clear()
        self.node_combo.addItem("All")
        self.update_metrics()

    def export_logs(self):
        """Export logs to JSON file"""
        try:
            timestamp = datetime.datetime.now().strftime("%Y%m%d_%H%M%S")
            filename = f"nodebox_logs_{timestamp}.json"
            logs_data = [
                {
                    "timestamp": log.timestamp.isoformat(),
                    "level": log.level,
                    "message": log.message,
                    "node_id": log.node_id,
                    "node_name": log.node_name,
                }
                for log in self.logs
            ]

            def on_thread_complete():
                self.export_button.setEnabled(True)
                self.clear_button.setEnabled(True)
                self.export_button.setText("Export Logs")
                self.add_log("INFO", f"Logs exported to {filename}")
                del self.worker

            self.worker = LogExport(logs_data, filename)
            self.worker.finished.connect(on_thread_complete)
            self.worker.finished.connect(self.worker.deleteLater)
            self.export_button.setEnabled(False)
            self.clear_button.setEnabled(False)
            self.export_button.setText("Exporting...")
            self.worker.start()
        except Exception as e:
            self.add_log("ERROR", f"Export failed: {str(e)}")

    def update_metrics(self):
        """Update performance metrics - only updates changed cells"""
        total_logs = len(self.logs)
        error_count = sum(1 for log in self.logs if log.level == "ERROR")
        warning_count = sum(1 for log in self.logs if log.level == "WARNING")

        current_metrics = {
            "Total Logs": str(total_logs),
            "Errors": str(error_count),
            "Warnings": str(warning_count),
            "Error Rate": (
                f"{(error_count / total_logs * 100):.1f}%" if total_logs > 0 else "0%"
            ),
            "Last Update": datetime.datetime.now().strftime("%H:%M:%S"),
        }

        if self.metrics_table.rowCount() == 0:
            self.metrics_table.setRowCount(len(current_metrics))
            for i, metric_name in enumerate(current_metrics.keys()):
                self.metrics_table.setItem(i, 0, QTableWidgetItem(metric_name))
                self.metrics_table.setItem(
                    i, 1, QTableWidgetItem(current_metrics[metric_name])
                )
            self._cached_metrics = current_metrics.copy()
            return

        for i, (metric_name, new_value) in enumerate(current_metrics.items()):
            if self._cached_metrics.get(metric_name) != new_value:
                self.metrics_table.setItem(i, 1, QTableWidgetItem(new_value))
                self._cached_metrics[metric_name] = new_value

    def log_node_execution(self, node_name, success, execution_time, error=None):
        """Log node execution details"""
        if success:
            self.add_log(
                "INFO",
                f"Node '{node_name}' executed successfully in {execution_time:.3f}s",
                node_name=node_name,
            )
        else:
            self.add_log(
                "ERROR", f"Node '{node_name}' failed: {error}", node_name=node_name
            )

    def log_workflow_start(self, workflow_name):
        """Log workflow start"""
        self.add_log("INFO", f"Starting workflow: {workflow_name}")

    def log_workflow_end(self, workflow_name, success, total_time):
        """Log workflow completion"""
        if success:
            self.add_log(
                "INFO",
                f"Workflow '{workflow_name}' completed successfully in {total_time:.3f}s",
            )
        else:
            self.add_log(
                "ERROR", f"Workflow '{workflow_name}' failed after {total_time:.3f}s"
            )<|MERGE_RESOLUTION|>--- conflicted
+++ resolved
@@ -65,16 +65,13 @@
         self._update_timer.timeout.connect(self.update_metrics)
         self._update_timer.start(5000)
 
-<<<<<<< HEAD
         # Cache current filter state for optimization
         self._current_level_filter = "All"
         self._current_node_filter = "All"
-=======
         # Cache for optimized filtering
         self._current_filter_level = "All"
         self._current_filter_node = "All"
         self._displayed_log_count = 0  # Track how many logs are currently displayed
->>>>>>> 39dfa197
 
         self.init_ui()
         self.apply_styles()
@@ -233,13 +230,10 @@
             or log_entry.level == self._current_level_filter
         )
         node_match = (
-<<<<<<< HEAD
             self._current_node_filter == "All"
             or log_entry.node_name == self._current_node_filter
-=======
             self._current_filter_node == "All"
             or log.node_name == self._current_filter_node
->>>>>>> 39dfa197
         )
         return level_match and node_match
 
@@ -271,10 +265,7 @@
             cursor.insertText("\n")
 
         cursor.insertText(self._format_log_entry(log_entry))
-<<<<<<< HEAD
-=======
         self._displayed_log_count += 1
->>>>>>> 39dfa197
 
         # Auto-scroll to bottom
         self.log_display.moveCursor(QTextCursor.MoveOperation.End)
