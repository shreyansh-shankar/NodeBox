"""
Node Templates - Optimized pre-built templates
"""
from PyQt6.QtCore import Qt
from PyQt6.QtGui import QFont
from PyQt6.QtWidgets import QComboBox, QLabel, QTextEdit, QVBoxLayout, QWidget


class NodeTemplate:
<<<<<<< HEAD
=======
    __slots__ = ["name", "description", "code_template", "category"]

>>>>>>> e4de2fd6
    def __init__(self, name, description, code_template, category="General"):
        self.name = name
        self.description = description
        self.code_template = code_template
        self.category = category


class NodeTemplateManager:
    def __init__(self):
        self.templates = self._load_default_templates()
        self._category_cache = None

    def _load_default_templates(self):
        """Load optimized default templates"""
        return [
            NodeTemplate(
                name="Text Processor",
                description="Process and transform text data",
                code_template="def process(input_data):\n    return input_data.upper()",
                category="Data Processing",
<<<<<<< HEAD
            ),
            NodeTemplate(
                name="Simple Calculator",
                description="Basic arithmetic operations",
                code_template="def calculate(a, b, operation):\n    if operation == 'add':\n        return a + b\n    elif operation == 'subtract':\n        return a - b\n    return 0",
                category="Math",
            ),
        ]
=======
                code_template="""def process(input_data):
    # Process text input
    result = input_data.upper()
    return result""",
            ),
            NodeTemplate(
                name="File Watcher",
                description="Monitor file system changes",
                category="File Operations",
                code_template="""import os
import time
from watchdog.observers import Observer
from watchdog.events import FileSystemEventHandler

def watch_directory(path):
    class Handler(FileSystemEventHandler):
        def on_modified(self, event):
            if not event.is_directory:
                print(f"File modified: {event.src_path}")

    observer = Observer()
    observer.schedule(Handler(), path, recursive=True)
    observer.start()
    return observer""",
            ),
            NodeTemplate(
                name="HTTP Request",
                description="Make HTTP requests to APIs",
                category="Web",
                code_template=r"""import requests
import json

def make_request(url, method="GET", data=None, headers=None):
    try:
        if method.upper() == "GET":
            response = requests.get(url, headers=headers)
        elif method.upper() == "POST":
            response = requests.post(url, json=data, headers=headers)

        return {
            "status_code": response.status_code,
            "data": response.json() if response.headers.get('content-type', '').startswith('application/json') else response.text
        }
    except Exception as e:
        return {"error": str(e)}""",
            ),
            NodeTemplate(
                name="Data Validator",
                description="Validate and clean data",
                category="Data Processing",
                code_template=r"""import re
import json

def validate_data(data, validation_rules):
    errors = []

    for field, rules in validation_rules.items():
        if field not in data:
            errors.append(f"Missing field: {field}")
            continue

        value = data[field]

        if "required" in rules and not value:
            errors.append(f"{field} is required")

        if "type" in rules:
            if rules["type"] == "email" and not re.match(r"[^@]+@[^@]+\.[^@]+", str(value)):
                errors.append(f"{field} must be a valid email")
            elif rules["type"] == "number" and not str(value).replace('.', '').isdigit():
                errors.append(f"{field} must be a number")

    return {
        "valid": len(errors) == 0,
        "errors": errors,
        "cleaned_data": data
    }""",
            ),
            NodeTemplate(
                name="Database Connector",
                description="Connect to databases",
                category="Database",
                code_template="""import sqlite3
import json

def connect_database(db_path):
    try:
        conn = sqlite3.connect(db_path)
        return conn
    except Exception as e:
        return {"error": str(e)}

def execute_query(conn, query, params=None):
    try:
        cursor = conn.cursor()
        if params:
            cursor.execute(query, params)
        else:
            cursor.execute(query)

        if query.strip().upper().startswith('SELECT'):
            return cursor.fetchall()
        else:
            conn.commit()
            return {"rows_affected": cursor.rowcount}
    except Exception as e:
        return {"error": str(e)}""",
            ),
            NodeTemplate(
                name="Email Sender",
                description="Send emails programmatically",
                category="Communication",
                code_template="""import smtplib
from email.mime.text import MIMEText
from email.mime.multipart import MIMEMultipart

def send_email(smtp_server, port, username, password, to_email, subject, body):
    try:
        msg = MIMEMultipart()
        msg['From'] = username
        msg['To'] = to_email
        msg['Subject'] = subject

        msg.attach(MIMEText(body, 'plain'))

        server = smtplib.SMTP(smtp_server, port)
        server.starttls()
        server.login(username, password)
        text = msg.as_string()
        server.sendmail(username, to_email, text)
        server.quit()

        return {"status": "success", "message": "Email sent successfully"}
    except Exception as e:
        return {"status": "error", "message": str(e)}""",
            ),
        ]
        return self.templates
>>>>>>> e4de2fd6

    def get_templates_by_category(self, category):
        """Get templates filtered by category - optimized"""
        return [t for t in self.templates if t.category == category]

    def get_all_categories(self):
        """Get all available categories - cached"""
        if self._category_cache is None:
            self._category_cache = list({t.category for t in self.templates})
        return self._category_cache

    def get_template_by_name(self, name):
        """Get template by name - optimized"""
        return next((t for t in self.templates if t.name == name), None)


class NodeTemplateWidget(QWidget):
    def __init__(self, parent=None):
        super().__init__(parent)
        self.template_manager = NodeTemplateManager()
        self._current_templates = []
        self.init_ui()

    def init_ui(self):
        layout = QVBoxLayout()

        # Minimalist title
        title = QLabel("Templates")
        title.setFont(QFont("Poppins", 14, QFont.Weight.Bold))
        title.setAlignment(Qt.AlignmentFlag.AlignCenter)
        layout.addWidget(title)

        # Category selector
        self.category_combo = QComboBox()
        self.category_combo.addItem("All")
        self.category_combo.addItems(self.template_manager.get_all_categories())
        self.category_combo.currentTextChanged.connect(self.filter_templates)
        layout.addWidget(self.category_combo)

        # Template list - optimized
        self.template_list = QTextEdit()
        self.template_list.setReadOnly(True)
        self.template_list.setMaximumHeight(150)
        self.template_list.setStyleSheet("font-family: 'Consolas'; font-size: 11px;")
        layout.addWidget(self.template_list)

        self.setLayout(layout)
        self.filter_templates()

    def filter_templates(self):
        """Optimized template filtering"""
        category = self.category_combo.currentText()

        if category == "All":
            self._current_templates = self.template_manager.templates
        else:
            self._current_templates = self.template_manager.get_templates_by_category(
                category
            )

        # Build template text efficiently
        template_text = "\n".join(
            f"• {t.name} ({t.category})\n  {t.description}"
            for t in self._current_templates
        )

        self.template_list.setPlainText(template_text)

    def get_selected_template(self):
        """Get currently selected template"""
        return self._current_templates[0] if self._current_templates else None<|MERGE_RESOLUTION|>--- conflicted
+++ resolved
@@ -7,11 +7,8 @@
 
 
 class NodeTemplate:
-<<<<<<< HEAD
-=======
     __slots__ = ["name", "description", "code_template", "category"]
 
->>>>>>> e4de2fd6
     def __init__(self, name, description, code_template, category="General"):
         self.name = name
         self.description = description
@@ -30,18 +27,7 @@
             NodeTemplate(
                 name="Text Processor",
                 description="Process and transform text data",
-                code_template="def process(input_data):\n    return input_data.upper()",
                 category="Data Processing",
-<<<<<<< HEAD
-            ),
-            NodeTemplate(
-                name="Simple Calculator",
-                description="Basic arithmetic operations",
-                code_template="def calculate(a, b, operation):\n    if operation == 'add':\n        return a + b\n    elif operation == 'subtract':\n        return a - b\n    return 0",
-                category="Math",
-            ),
-        ]
-=======
                 code_template="""def process(input_data):
     # Process text input
     result = input_data.upper()
@@ -179,8 +165,6 @@
         return {"status": "error", "message": str(e)}""",
             ),
         ]
-        return self.templates
->>>>>>> e4de2fd6
 
     def get_templates_by_category(self, category):
         """Get templates filtered by category - optimized"""
